--- conflicted
+++ resolved
@@ -17,13 +17,8 @@
 from testbed.metrics import AccuracyMetric
 from testbed.metrics import LogLikelihoodFromSamplesMetric
 from testbed.metrics import Metric
-<<<<<<< HEAD
-from testbed.metrics import QuantileCalibrationErrorMetric
-from testbed.models import make_autoregressive_probabilistic_model
-=======
 
 # from testbed.metrics import QuantileCalibrationErrorMetric
->>>>>>> 44c0bebd
 from testbed.models.base_model import BayesOptProbabilisticModel
 from testbed.models.ngboost import NGBoostGaussian
 from testbed.models.ngboost import NGBoostMixtureGaussian
@@ -50,11 +45,7 @@
 
 METRIC_TO_CLASS = {
     "accuracy": AccuracyMetric,
-<<<<<<< HEAD
     "quantile_calibration_error": QuantileCalibrationErrorMetric,
-=======
-    # "quantile_calibration_error": QuantileCalibrationErrorMetric,
->>>>>>> 44c0bebd
     "log_likelihood": LogLikelihoodFromSamplesMetric,
 }
 AVAILABLE_METRICS = list(METRIC_TO_CLASS.keys())
@@ -331,9 +322,13 @@
     X: Float[ndarray, "batch n_features"],
     y: Float[ndarray, "batch n_targets"],
     dim_output: int,
+    seed: int = 0,
 ) -> Tuple[Float[ndarray, "batch n_features"], Float[ndarray, "batch n_targets"]]:
     """
     Create a multi-output dataset from a single-output dataset by using conditional regression.
+
+    A random subset of Xy is selected as the new features and the rest as the new output.
+    and 0.001 * std(y) is added to the new output to add some noise for the conditional regression.
 
     Args:
         X (Float[ndarray, "n_samples n_features"]): Features of the dataset.
@@ -350,8 +345,11 @@
     new_n_targets = dim_output
     new_n_features = n_total - new_n_targets
 
+    # seed with get_default_rng to avoid issues with jax
+    rng = np.random.default_rng(seed)
+
     # randomly select the new features
-    new_features = np.random.choice(n_total, new_n_features, replace=False)
+    new_features = rng.choice(n_total, new_n_features, replace=False)
     new_output = np.array([i for i in range(n_total) if i not in new_features])
     Xy = np.concatenate([X, y], axis=1)
 
@@ -388,33 +386,30 @@
     for model_name in args.models:
         for dataset_name in args.datasets:
             data = get_data(dataset_name, verbose=True)
-<<<<<<< HEAD
 
             if args.dim_output is not None and args.dim_output > 1:
-                X, y = make_multi_output_dataset(data["x"], data["y"], args.dim_output)
-            else:
-                X, y = data["x"], data["y"]
-
-            X_train, X_test, y_train, y_test = train_test_split(
-                X, y, test_size=0.2, random_state=args.seed
-            )
-=======
-            if "test" not in data:
+                X, y = make_multi_output_dataset(
+                    data["x"], data["y"], args.dim_output, args.seed
+                )
                 X_train, X_test, y_train, y_test = train_test_split(
-                    data["x"], data["y"], test_size=0.2, random_state=args.seed
+                    X, y, test_size=0.2, random_state=args.seed
                 )
             else:
-                warnings.warn(
-                    f"Warning: The dataset '{dataset_name}' includes a prescribed test set. The 'seed' argument will be ignored.",
-                    stacklevel=2,
-                )
-                X_train, X_test, y_train, y_test = (
-                    data["x"],
-                    data["test"]["x"],
-                    data["y"],
-                    data["test"]["y"],
-                )
->>>>>>> 44c0bebd
+                if "test" not in data:
+                    X_train, X_test, y_train, y_test = train_test_split(
+                        data["x"], data["y"], test_size=0.2, random_state=args.seed
+                    )
+                else:
+                    warnings.warn(
+                        f"Warning: The dataset '{dataset_name}' includes a prescribed test set. The 'seed' argument will be ignored.",
+                        stacklevel=2,
+                    )
+                    X_train, X_test, y_train, y_test = (
+                        data["x"],
+                        data["test"]["x"],
+                        data["y"],
+                        data["test"]["y"],
+                    )
 
             results = run_model_on_dataset(
                 X_train=X_train,
