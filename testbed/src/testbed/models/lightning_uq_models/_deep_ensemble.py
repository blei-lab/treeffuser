--- conflicted
+++ resolved
@@ -148,39 +148,9 @@
         burnin_epochs: int = 10,
         enable_progress_bar: bool = True,
     ):
-<<<<<<< HEAD
-        """
-        Implements DeepEnsemble using the uq_box library for uncertainty quantification.
-
-        DeepEnsemble trains multiple neural networks with different initializations and
-        combines their predictions to estimate uncertainty.
-
-        Args:
-            n_layers: The number of hidden layers to use in the MLP model.
-            hidden_size: The size of the hidden layers to use in the MLP model.
-            max_epochs: The maximum number of epochs to train the model.
-            learning_rate: The learning rate to use when training the model.
-            batch_size: The batch size to use when training the model.
-            enable_progress_bar: Whether to display a progress bar during training.
-            use_gpu: Whether to use the GPU for training.
-            patience: The number of epochs to wait for improvement before early stopping.
-            seed: The random seed for reproducibility.
-            n_ensembles: The number of ensemble members to train.
-            burnin_epochs: The number of initial epochs before contributing to the
-
-        """
-        super().__init__(seed)
-        self._models = None
-
-        self._y_dim = None
-        self._x_dim = None
-
-        self.layers = [hidden_size] * n_layers
-=======
         self.n_layers = n_layers
         self.hidden_size = hidden_size
         self.max_epochs = max_epochs
->>>>>>> 44c0bebd
         self.learning_rate = learning_rate
         self.batch_size = batch_size
         self.use_gpu = use_gpu
@@ -188,24 +158,15 @@
         self.seed = seed
         self.n_ensembles = n_ensembles
         self.burnin_epochs = burnin_epochs
-<<<<<<< HEAD
-
-        self._my_temp_dir = tempfile.mkdtemp()
-
-        if self.seed is not None:
-            np.random.seed(self.seed)
-            torch.manual_seed(self.seed)
-=======
         self.enable_progress_bar = enable_progress_bar
         self._models: List[MVERegression] = []
         self.scaler_x = StandardScaler()
         self.scaler_y = StandardScaler()
+        self._my_temp_dir = tempfile.mkdtemp()
+        self.y_dim = None
+
         np.random.seed(seed)
         torch.manual_seed(seed)
-        self._my_temp_dir = tempfile.mkdtemp()
-
-        self.y_dim = None
->>>>>>> 44c0bebd
 
     def fit(self, X: Float[ndarray, "batch x_dim"], y: Float[ndarray, "batch y_dim"]):
         """
@@ -267,27 +228,20 @@
         return self.scaler_y.inverse_transform(mean_predictions)
 
     def sample(
-        self, X: Float[ndarray, "batch x_dim"], n_samples: int
-    ) -> Float[ndarray, "n_samples batch y_dim"]:
-        """
-        Samples from the predictive distribution for given inputs using the trained ensemble models.
-
-        Parameters:
-            X (np.ndarray): Input features.
-            n_samples (int): Number of samples to draw from the predictive distribution.
-
-<<<<<<< HEAD
-    @torch.no_grad()
-    def sample(
         self,
         X: Float[ndarray, "batch x_dim"],
         n_samples: int = 10,
         seed=None,
-    ) -> Float[torch.Tensor, "n_samples batch y_dim"]:
-=======
+    ) -> Float[ndarray, "n_samples batch y_dim"]:
+        """
+        Samples from the predictive distribution for given inputs using the trained ensemble models.
+
+        Parameters:
+            X (np.ndarray): Input features.
+            n_samples (int): Number of samples to draw from the predictive distribution.
+
         Returns:
             np.ndarray: Samples drawn from the ensemble's predictive distribution.
->>>>>>> 44c0bebd
         """
         X = self.scaler_x.transform(X)
         X_tensor = torch.tensor(X, dtype=torch.float)
@@ -311,45 +265,13 @@
         self, X: Float[ndarray, "batch x_dim"], y: Float[ndarray, "batch y_dim"]
     ) -> float:
         """
-<<<<<<< HEAD
-        # todo: check seed and sampling
-        if self._models is None:
-            raise ValueError("The model must be trained before calling sample.")
-        X = _to_tensor(X)
-=======
         Computes the log likelihood of the observed data under the predictive distribution of the ensemble.
         The log-likelihood is under the scaled data
->>>>>>> 44c0bebd
 
         Parameters:
             X (np.ndarray): Input features.
             y (np.ndarray): Observed target values.
 
-<<<<<<< HEAD
-        mean = preds["pred"].reshape(-1, self._y_dim)
-        std = preds["pred_uct"].reshape(-1, self._y_dim)
-
-        samples = (
-            t.distributions.Normal(mean, std).sample((n_samples, 1)).squeeze()
-        )  # batch, num_samples
-        return samples.cpu().numpy().reshape(n_samples, -1, self._y_dim)
-
-    @torch.no_grad()
-    def predict_distribution(self, X: Float[ndarray, "batch x_dim"]):
-        """
-        Predicts the distribution using the DeepEnsemble model.
-        """
-        if self._models is None:
-            raise ValueError("The model must be trained before calling predict_distribution.")
-        X = _to_tensor(X)
-
-        preds = self._models.predict_step(X)
-
-        mean = preds["pred"]
-        std = preds["pred_uct"]
-
-        return t.distributions.Normal(mean, std)
-=======
         Returns:
             float: The average log likelihood across all ensemble models.
         """
@@ -374,7 +296,13 @@
             log_likelihoods.append(log_likelihood)
 
         return np.sum(log_likelihoods)
->>>>>>> 44c0bebd
+
+    @torch.no_grad()
+    def predict_distribution(self, X: Float[ndarray, "batch x_dim"]):
+        """
+        Predicts the distribution using the DeepEnsemble model.
+        """
+        raise NotImplementedError
 
     @staticmethod
     def search_space():
