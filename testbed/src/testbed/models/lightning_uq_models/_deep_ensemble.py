import tempfile
from functools import partial
from typing import Callable
from typing import List
from typing import Tuple

import lightning as L
import numpy as np
import torch
from jaxtyping import Float
from lightning import Trainer
from lightning.pytorch.callbacks.early_stopping import EarlyStopping
from numpy import ndarray
<<<<<<< HEAD
=======
from sklearn.base import MultiOutputMixin
>>>>>>> 2e230af9
from skopt.space import Integer
from skopt.space import Real
from torch import Tensor
from torch import nn
from torch.optim import Adam

from testbed.models._preprocessors import Preprocessor
from testbed.models.base_model import ProbabilisticModel
from testbed.models.lightning_uq_models._data_module import GenericDataModule


class MLP(nn.Module):
    """
    A simple multilayer perceptron (MLP) for regression tasks with flexible depth and hidden layer sizes.

    Parameters:
        n_inputs (int): Number of input features.
        n_hidden (List[int]): List containing the size of each hidden layer.
        n_outputs (int): Number of outputs.
        activation_fn (Callable): Activation function to use in hidden layers (default is ReLU).
    """

    def __init__(
        self,
        n_inputs: int,
        n_hidden: List[int],
        n_outputs: int,
        activation_fn: Callable = nn.ReLU,
    ):
        super().__init__()
        layers = []
        input_dim = n_inputs
        for hidden_dim in n_hidden:
            layers.append(nn.Linear(input_dim, hidden_dim))
            layers.append(activation_fn())
            input_dim = hidden_dim
        layers.append(nn.Linear(input_dim, n_outputs))
        self.network = nn.Sequential(*layers)

    def forward(self, x: Float[Tensor, "batch x_dim"]) -> Float[Tensor, "batch 2 * y_dim"]:
        return self.network(x)


class MVERegression(L.LightningModule):
    """
    Model for regression with mean-variance estimation (MVE), encapsulating the prediction model.

    Parameters:
        model (nn.Module): The neural network model that outputs both mean and log-variance.
        optimizer_func (Callable): Function to create the optimizer.
        burnin_epochs (int): Number of epochs for burn-in phase.
    """

    def __init__(self, model: nn.Module, optimizer_func: Callable, burnin_epochs: int):
        super().__init__()
        self.model = model
        self.optimizer_func = optimizer_func
        self.burnin_epochs = burnin_epochs

    def forward(
        self, x: Float[ndarray, "batch x_dim"]
    ) -> Tuple[Float[Tensor, "batch y_dim"], Float[Tensor, "batch y_dim"]]:
        preds = self.model(x)
        y_dim = preds.shape[1] // 2
        mean = preds[:, :y_dim]
        log_varish = preds[:, y_dim:]
        var = nn.functional.softplus(log_varish) + 1e-6
        return mean, var

    def training_step(self, batch: dict, batch_idx: int) -> Tensor:
        x, y = batch["input"], batch["target"]
        mean, var = self(x)
        loss = self.loss_fn(mean, var, y)
        return loss

    def validation_step(self, batch: dict, batch_idx: int) -> Tensor:
        x, y = batch["input"], batch["target"]
        mean, var = self(x)
        loss = self.loss_fn(mean, var, y)
        self.log("val_loss", loss)
        return loss

    def loss_fn(
        self,
        mean: Float[Tensor, "batch y_dim"],
        var: Float[Tensor, "batch y_dim"],
        y: Float[Tensor, "batch y_dim"],
    ) -> Float[Tensor, ""]:
        dist = torch.distributions.Normal(mean, var.sqrt())
        log_likelihood = dist.log_prob(y).mean()
        return -log_likelihood

    def sample(
        self, x: Float[ndarray, "batch x_dim"], n_samples: int
    ) -> Float[ndarray, "n_samples batch y_dim"]:
        mean, var = self(x)
        samples = torch.randn(n_samples, *mean.shape)
        samples = samples * torch.sqrt(var) + mean
        return samples

    def configure_optimizers(self) -> Callable:
        return self.optimizer_func(self.parameters())


class DeepEnsemble(ProbabilisticModel, MultiOutputMixin):
    """
    Implements a deep ensemble for regression tasks, where each model in the ensemble outputs both mean and variance.
    This approach is designed to provide predictions with associated uncertainty estimates.

    Attributes:
        n_layers (int): Number of hidden layers in each model of the ensemble.
        hidden_size (int): Size of each hidden layer.
        max_epochs (int): Maximum number of training epochs for each model.
        learning_rate (float): Learning rate for the optimizer.
        batch_size (int): Batch size used during training.
        use_gpu (bool): If True, training is performed on GPU.
        patience (int): Number of epochs with no improvement after which training will be stopped early.
        seed (int): Random seed for reproducibility.
        n_ensembles (int): Number of models in the ensemble.
        burnin_epochs (int): Number of initial epochs during which the model parameters stabilize.
        enable_progress_bar (bool): If True, enables the display of a progress bar during training.
    """

    def __init__(
        self,
        n_layers: int = 1,
        hidden_size: int = 50,
        max_epochs: int = 300,
        learning_rate: float = 1e-2,
        batch_size: int = 32,
        use_gpu: bool = False,
        patience: int = 10,
        seed: int = 42,
        n_ensembles: int = 3,
        burnin_epochs: int = 10,
        enable_progress_bar: bool = False,
    ):
        self.n_layers = n_layers
        self.hidden_size = hidden_size
        self.max_epochs = max_epochs
        self.learning_rate = learning_rate
        self.batch_size = batch_size
        self.use_gpu = use_gpu
        self.patience = patience
        self.seed = seed
        self.n_ensembles = n_ensembles
        self.burnin_epochs = burnin_epochs
        self.enable_progress_bar = enable_progress_bar
        self._models: List[MVERegression] = []
        self.scaler_x = None
        self.scaler_y = None
        np.random.seed(seed)
        torch.manual_seed(seed)

        self._my_temp_dir = tempfile.mkdtemp()
        self.y_dim = None

        np.random.seed(seed)
        torch.manual_seed(seed)

    def fit(self, X: Float[ndarray, "batch x_dim"], y: Float[ndarray, "batch y_dim"]):
        """
        Fits the ensemble models to the provided training data.

        Parameters:
            X (np.ndarray): The input features for training.
            y (np.ndarray): The target outputs for training.
        """
<<<<<<< HEAD
=======
        if len(y.shape) == 1:
            y = y.reshape(-1, 1)

>>>>>>> 2e230af9
        self.scaler_x = Preprocessor()
        self.scaler_y = Preprocessor()

        X = self.scaler_x.fit_transform(X)
        y = self.scaler_y.fit_transform(y)
        self.y_dim = y.shape[1]
        dm = GenericDataModule(X, y, batch_size=self.batch_size)

        for _ in range(self.n_ensembles):
            model = MLP(
                n_inputs=X.shape[1],
                n_hidden=[self.hidden_size] * self.n_layers,
                n_outputs=y.shape[1] * 2,  # outputs for both mean and log-variance
            )
            optimizer_func = partial(Adam, lr=self.learning_rate)
            mve_model = MVERegression(model, optimizer_func, self.burnin_epochs)

            early_stop_callback = EarlyStopping(
                monitor="val_loss",
                min_delta=0.00,
                patience=self.patience,
                verbose=False,
                mode="min",
            )

            trainer = Trainer(
                max_epochs=self.max_epochs,
                accelerator="gpu" if self.use_gpu else "cpu",
                enable_checkpointing=False,
                enable_progress_bar=self.enable_progress_bar,
                default_root_dir=self._my_temp_dir,
                callbacks=[early_stop_callback],
            )
            trainer.fit(model=mve_model, datamodule=dm)
            self._models.append(mve_model)

    def predict(self, X: Float[ndarray, "batch x_dim"]) -> Float[ndarray, "batch y_dim"]:
        """
        Predicts the mean response for new data using the trained ensemble models.

        Parameters:
            X (np.ndarray): The input features for prediction.

        Returns:
            np.ndarray: The mean predictions from the ensemble.
        """
        X = self.scaler_x.transform(X)
        X_tensor = torch.tensor(X, dtype=torch.float)
        predictions = [
            model(X_tensor)[0].detach().numpy() for model in self._models
        ]  # Only extracting means
        mean_predictions = np.mean(predictions, axis=0)
        return self.scaler_y.inverse_transform(mean_predictions)

    def sample(
        self,
        X: Float[ndarray, "batch x_dim"],
        n_samples: int = 10,
        seed=None,
    ) -> Float[ndarray, "n_samples batch y_dim"]:
        """
        Samples from the predictive distribution for given inputs using the trained ensemble models.

        Parameters:
            X (np.ndarray): Input features.
            n_samples (int): Number of samples to draw from the predictive distribution.

        Returns:
            np.ndarray: Samples drawn from the ensemble's predictive distribution.
        """
        X = self.scaler_x.transform(X)
        X_tensor = torch.tensor(X, dtype=torch.float)
        samples = []
        for model in self._models:
            model.eval()
            model_samples = model.sample(X_tensor, n_samples)
            model_samples = model_samples.detach().numpy()
            samples.append(model_samples)

        samples = np.concatenate(samples, axis=0)
        # Choose random samples from the ensemble
        indices = np.random.choice(range(samples.shape[0]), n_samples)
        samples = samples[indices]

        samples = samples.reshape(-1, self.y_dim)
        samples = self.scaler_y.inverse_transform(samples)
        samples = samples.reshape(n_samples, -1, self.y_dim)
        return samples

    def log_likelihood(
        self, X: Float[ndarray, "batch x_dim"], y: Float[ndarray, "batch y_dim"]
    ) -> float:
        """
        Computes the log likelihood of the observed data under the predictive distribution of the ensemble.
        The log-likelihood is under the scaled data

        Parameters:
            X (np.ndarray): Input features.
            y (np.ndarray): Observed target values.

        Returns:
            float: The average log likelihood across all ensemble models.
        """
        X = self.scaler_x.transform(X)
        y = self.scaler_y.transform(y)

        log_sum_std = np.sum(np.log(self.scaler_y.scale_))

        X_tensor = torch.tensor(X, dtype=torch.float)
        y_tensor = torch.tensor(y, dtype=torch.float)
        log_likelihoods = []
        for model in self._models:
            model.eval()
            mean, var = model(X_tensor)
            dist = torch.distributions.Normal(mean, var.sqrt())
            # using jacobian to calculate the log likelihood
            log_likelihood = (
                dist.log_prob(y_tensor).mean().detach().numpy()
                - log_sum_std
                - np.log(y.shape[0])
            )
            log_likelihoods.append(log_likelihood)

        return np.sum(log_likelihoods)

    @torch.no_grad()
    def predict_distribution(self, X: Float[ndarray, "batch x_dim"]):
        """
        Predicts the distribution using the DeepEnsemble model.
        """
        X = self.scaler_x.transform(X)

        X_tensor = torch.tensor(X, dtype=torch.float)
        parameters = []
        for model in self._models:
            model.eval()
            mean, var = model(X_tensor)
            std = torch.sqrt(var)
            mean = mean * self.scaler_y.scale_ + self.scaler_y.mean_
            std = std * self.scaler_y.scale_
            parameters.append((mean, std))

        mix = torch.distributions.Categorical(
            torch.ones(
                self.n_ensembles,
            )
        )
        batched_means = torch.stack([mean for mean, _ in parameters])
        batched_means = batched_means.permute(1, 0, 2)
        batched_stds = torch.stack([std for _, std in parameters])
        batched_stds = batched_stds.permute(1, 0, 2)
        comp = torch.distributions.Independent(
            torch.distributions.Normal(batched_means, batched_stds),
            1,
        )
        dist = torch.distributions.MixtureSameFamily(mix, comp)
        return dist

    @staticmethod
    def search_space():
        return {
            "n_layers": Integer(1, 5),
            "hidden_size": Integer(10, 500),
            "learning_rate": Real(1e-5, 1e-2, prior="log-uniform"),
            "n_ensembles": Integer(2, 10),
            # "patience": Integer(5, 50),
            # "burnin_epochs": Integer(1, 30),
            # "batch_size": Integer(16, 512),
        }<|MERGE_RESOLUTION|>--- conflicted
+++ resolved
@@ -11,10 +11,7 @@
 from lightning import Trainer
 from lightning.pytorch.callbacks.early_stopping import EarlyStopping
 from numpy import ndarray
-<<<<<<< HEAD
-=======
 from sklearn.base import MultiOutputMixin
->>>>>>> 2e230af9
 from skopt.space import Integer
 from skopt.space import Real
 from torch import Tensor
@@ -148,7 +145,7 @@
         use_gpu: bool = False,
         patience: int = 10,
         seed: int = 42,
-        n_ensembles: int = 3,
+        n_ensembles: int = 5,
         burnin_epochs: int = 10,
         enable_progress_bar: bool = False,
     ):
@@ -183,12 +180,9 @@
             X (np.ndarray): The input features for training.
             y (np.ndarray): The target outputs for training.
         """
-<<<<<<< HEAD
-=======
         if len(y.shape) == 1:
             y = y.reshape(-1, 1)
 
->>>>>>> 2e230af9
         self.scaler_x = Preprocessor()
         self.scaler_y = Preprocessor()
 
