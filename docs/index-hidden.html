<!--
  Copyright 2018 The Distill Template Authors

  Licensed under the Apache License, Version 2.0 (the "License");
  you may not use this file except in compliance with the License.
  You may obtain a copy of the License at

       http://www.apache.org/licenses/LICENSE-2.0

  Unless required by applicable law or agreed to in writing, software
  distributed under the License is distributed on an "AS IS" BASIS,
  WITHOUT WARRANTIES OR CONDITIONS OF ANY KIND, either express or implied.
  See the License for the specific language governing permissions and
  limitations under the License.
-->
<!doctype html>

<head>
  <script src="template.v2.js"></script>
  <script src="https://d3js.org/d3.v5.min.js"></script>


  <link rel="stylesheet" type="text/css" href="css/base.css">
  <link rel="stylesheet" type="text/css" href="css/layout.css">
  <link rel="stylesheet" type="text/css" href="css/title.css">
  <link rel="stylesheet" type="text/css" href="css/header.css">
  <link rel="stylesheet" type="text/css" href="css/treeffuser.css">
  <link rel="stylesheet" type="text/css" href="css/feature-table.css">
  <link rel="stylesheet" type="text/css" href="css/code.css">
  <link rel="stylesheet" type="text/css" href="css/flex-list.css">
  <link rel="stylesheet" type="text/css" href="css/example-cards.css">
  <link rel="stylesheet" type="text/css" href="css/tabs.css">

  <link rel="stylesheet" href="https://cdnjs.cloudflare.com/ajax/libs/font-awesome/6.0.0-beta3/css/all.min.css">
  <link rel="stylesheet" href="https://unpkg.com/flickity@2/dist/flickity.min.css">



  <!--
    Dep
      <link href="https://cdn.jsdelivr.net/npm/bootstrap@5.3.3/dist/css/bootstrap.min.css" rel="stylesheet" integrity="sha384-QWTKZyjpPEjISv5WaRU9OFeRpok6YctnYmDr5pNlyT2bRjXh0JMhjY6hW+ALEwIH" crossorigin="anonymous">
  -->

  <style>
  </style>
  <meta name="viewport" content="width=device-width, initial-scale=1">
  <meta charset="utf8">
<!--<script src="https://kit.fontawesome.com/18ddf7cd34.js" crossorigin="anonymous"></script>-->
<link rel="stylesheet" href="https://cdnjs.cloudflare.com/ajax/libs/highlight.js/11.9.0/styles/github.min.css">
<script src="https://cdnjs.cloudflare.com/ajax/libs/highlight.js/11.9.0/highlight.min.js"></script>
</head>


<body class="l-page">
  <distill-header>
  <div class="content">
    <a href="/treeffuser" class="logo">
      <svg id="Layer_2" data-name="Layer 2" xmlns="http://www.w3.org/2000/svg" viewBox="0 0 127.63 158.74">
  <defs>
    <style>
      .cls-1 {
        fill: none;
        stroke: #fff;
        stroke-miterlimit: 10;
      }
    </style>
  </defs>
  <g id="Layer_1-2" data-name="Layer 1">
    <path class="cls-1" d="M46.51,100.89C18.84,98.94.91,82.79.52,79.59c-.65-5.31,19.94-7.34,20.64-17.36.57-8.04-13.66-12.49-12.84-21.68.74-8.33,14.14-8.9,24.55-14.11S41.81.5,54.71.5c19.17,0,11.14,18.33,24.79,26.09,2.96,1.68,5.88,1.76,7.82,1.88,12.53.81,16.24-4.22,19.73-2.03,5.1,3.2-9.65,23.03-1.94,31.23,5.11,5.44,20.89-2.19,21.96,1.42,1.28,4.33-16.33,33.1-41.01,43.85"/>
    <path class="cls-1" d="M55.85,158.24h15.94c9.35,0,2.41-71.57.47-90.04-.26-2.45-2.33-4.31-4.79-4.31h-7.91c-2.12,0-3.91,1.58-4.16,3.68-2.1,17.41-10.31,90.66.46,90.66Z"/>
    <line class="cls-1" x1="25.65" y1="81.03" x2="53.01" y2="84.72"/>
    <line class="cls-1" x1="44.53" y1="83.57" x2="29.17" y2="46.04"/>
    <line class="cls-1" x1="63.82" y1="63.89" x2="55.85" y2="19.97"/>
    <line class="cls-1" x1="71.79" y1="66.57" x2="93.26" y2="40.87"/>
    <line class="cls-1" x1="73.53" y1="84.72" x2="105.74" y2="71.7"/>
  </g>
</svg>
<!--      <svg width="200" height="200" xmlns="http://www.w3.org/2000/svg">-->
<!--  <path d="M100 200 L90 140 Q60 100 50 60 Q70 70 85 50 Q100 60 115 50 Q130 70 150 60 Q140 100 110 140 Z" />-->
<!--</svg>-->
      Treeffuser
    </a>
    <nav class="nav">
      <a href="/documentation/">Docs </a>
      <a href="https://github.com/blei-lab/treeffuser">Github</a>
      <a href="https://arxiv.org/abs/2406.07658">Paper</a>
    </nav>
  </div>
  </distill-header>
  <!-- "authorURL":"https://colah.github.io/", -->
  <d-front-matter>
    <script id='distill-front-matter' type="text/json">{
    "title": "Treeffuser: Probabilistic Predictions with Conditional Diffusions and Gradient Boosted Trees",
    "description": "Although \" extremely useful for visualizing high-dimensional data, t-SNE plots can sometimes be mysterious or misleading.",
    "published": "May 23, 2024",
    "authors": [
      {
        "author":"Nicolas Beltran*",
        "affiliations": [{"name": "Columbia University"}]
      },
      {
        "author":"Alessandro Grande*",
        "affiliations": [{"name": "Columbia University"}]
      },
      {
        "author":"Achille Nazaret*",
        "affiliations": [{"name": "Columbia University"}]
      }
      ,
      {
        "author":"Alp Kucukelbir",
        "affiliations": [
          {"name": "Fero Labs"}
        ]
    },
    {
      "author":"David Blei",
        "affiliations": [
         {"name": "Columbia University"}
      ]

    }
    ],
    "doi": "2406.07658",
    "katex": {
      "delimiters": [
        {"left": "$$", "right": "$$", "display": false}
      ]
    }
  }</script>
  </d-front-matter>


  <d-title class="l-page">
    <!--
    <figure style="grid-column: page; margin: 1rem 0;"><img src="momentum.png"
        style="width:100%; border: 1px solid rgba(0, 0, 0, 0.2);" /></figure>
    <p>We often think of Momentum<d-cite key="mercier2011humans"></d-cite> as a means of dampening oscillations and
      speeding up the iterations, leading to faster convergence. But it has other interesting behavior. It allows a
      larger range of step-sizes to be used, and creates its own oscillations. What is going on?</p>
    -->
    <p>
      Probabilistic predictions provide predictive distributions rather than single point predictions.
      This is important to quantify uncertainty, compute risk, and detect outliers. Treeffuser is a new method for
      probabilistic predictions. It is fast, super-flexible, and easy to use.

    </p>
    <figure class="teaser">
      <div id="figure1">
      </div>
      <script src="js/figure1.js"></script>
      <figcaption>Treeffuser</figcaption>
    </figure>
  </d-title>

  <d-byline></d-byline>



  <d-article>
    <h2>Probabilistic Predictions</h2>
    <p>
      A standard task in many fields is to predict a target variable <d-math>y</d-math> given some input <d-math>x</d-math>.
      Many algorithms provide point estimates, a single value of <d-math>y</d-math> for each <d-math>x</d-math>.
      However, for most real world applications it is important to not only have a point estimate, our best guess for <d-math>y</d-math>,
      but also a measure of uncertainty associated with that estimate.
      A natural way to quantify uncertainty is to provide a probability distribution
      <d-math> p(y|x) </d-math>over <d-math>y</d-math> given <d-math>x</d-math>.
    </p>

    <p>We can then use this distribution to compute</p>
    <ul class="flex-list">
      <li>The expected value of <d-math>y</d-math>, <d-math>\mathbb{E}[y|x]</d-math>,</li>
      <li>The variance of <d-math>y</d-math>, <d-math>\text{Var}[y|x]</d-math>,</li>
      <li>The probability that <d-math>y</d-math> is greater than some threshold,</li>
      <li>The probability that <d-math>y</d-math> is in some interval,</li>
    </ul>
    <p>and many other quantities!</p>
    <div class="fake-img">
    </div>



    <p>
      The main difficulty is that in practice we don't have access to <d-math>p(y|x)</d-math>
      but only to a dataset of samples from this distribution.
      How does one go about estimating <d-math>p(y|x)</d-math> from a dataset?
    </p>



    <h2>Treeffuser</h2>

    <p>
      Treeffuser is a new method for producing such probabilistic predictions.
      It is estimates <d-math>p(y|x)</d-math> by combining two powerful techniques:
    </p>

    <ol>
      <li>
        <b> Conditional diffusions: </b> This gives Treeffuser the ability to model essentially
        any distribution <d-math>p(y|x)</d-math> without requiring special assumptions from
        the user.
      </li>
      <li>
        <b>
          Gradient boosted trees:
        </b>
        This makes Treeffuser fast, easy to use and well suited for tabular data problems,
        the most common type of data in the real world.
      </li>
    </ol>
    <p>
      These two techniques combined make treeffuser and extremely powerful tool for probabilistic predictions.
    </p>




    <div class="feature-table">
      <!-- Example of a feature item -->
      <div class="feature-item">
<<<<<<< HEAD
        <div>
          <h4>Extreme flexibility</h4>
=======
        <div class="feature-header">
          <h3>Extreme flexibility</h3>
        </div>
        <div class="feature-body">
>>>>>>> 6aa5cee3
          <p>
            Due to the use of conditional diffusions Treeffuser
            can model, heavy tailed, multimodal, skewed
            and other complex distributions.
<<<<<<< HEAD

        </div>
      </div>
      <div class="feature-item">
        <div>
          <h4> Robustness to misspecification</h4>
          <p>
            Treeffuser doesn't require any special configuration to
            work with any distribution <d-math>p(y|x)</d-math>.
            It fully adapts to the data avoiding the need for
            assumptions that may not hold in practice.
=======
>>>>>>> 6aa5cee3
          </p>
        </div>
      </div>
      <div class="feature-item">
<<<<<<< HEAD
        <div>
          <h4>Easy to use</h4>
          <p>
            Treeffuser adopts the same API as <code>sklearn</code>
            and using it is a simple as calling <code>model.fit(X,y)</code>
            and <code>model.sample(X)</code>.
          </p>
        </div>
      </div>
      <div class="feature-item">
        <div>
          <h4>Designed for tabular data</h4>
          <p>
            Treeffuser is built on top <code>LightGBM</code>,
            a fast and efficient implementation of gradient boosted trees
            has state of the art performance on tabular data problems.
          </p>
        </div>
=======
      <div class="feature-header">
        <h3>Robustness to misspecification</h3>
      </div>
      <div class="feature-body">
        <p>
          Treeffuser doesn't require any special configuration to
          work with any distribution <d-math>p(y|x)</d-math>.
          It fully adapts to the data avoiding the need for
          assumptions that may not hold in practice.
        </p>
>>>>>>> 6aa5cee3
      </div>
    </div>

<<<<<<< HEAD
      <div class="feature-item">
        <div>
          <h4>Multivariate output</h4>
          <p>
            Treeffuser supports multivariate output <d-math> y</d-math>, allowing for the
            modelling of complex correlations between multiple output variables.
          </p>
        </div>
      </div>
      <div class="feature-item">
        <div>
          <h4>Support for missing data and categorical values</h4>
          <p>
            Treeffuser natively implements
            principled methods for handling missing data
            at training and inference time, making it easy to use in practice
            and robust to real world data.
          </p>
=======
    <div class="feature-item">
      <div class="feature-header">
        <h3>Easy to use</h3>
      </div>
      <div class="feature-body">
        <p>
          Treeffuser adopts the same API as <code>sklearn</code>
          and using it is a simple as calling <code>model.fit(X,y)</code>
          and <code>model.sample(X)</code>.
        </p>
      </div>
    </div>
>>>>>>> 6aa5cee3

    <div class="feature-item">
      <div class="feature-header">
        <h3>Designed for tabular data</h3>
      </div>
<<<<<<< HEAD
=======
      <div class="feature-body">
    <p>
      Treeffuser is built on top <code>LightGBM</code>,
      a fast and efficient implementation of gradient boosted trees
      has state of the art performance on tabular data problems.
    </p>
  </div>
</div>

<div class="feature-item">
  <div class="feature-header">
    <h3>Multivariate output</h3>
  </div>
  <div class="feature-body">
    <p>
      Treeffuser supports multivariate output <d-math> y</d-math>, allowing for the
      modelling of complex correlations between multiple output variables.
    </p>
  </div>
</div>

<div class="feature-item">
  <div class="feature-header">
    <h3>Support for missing data and categorical values</h3>
  </div>
  <div class="feature-body">
    <p>
      Treeffuser natively implements
      principled methods for handling missing data
      at training and inference time, making it easy to use in practice
      and robust to real world data.
    </p>
  </div>
</div>
      <!-- Additional feature items would follow the same pattern -->
>>>>>>> 6aa5cee3
    </div>


    <h3> Competitive performance</h3>
    Treeffuser has state of the art performance on a variety of benchmarks.
    And is competitive with other state of the art methods for probabilistic predictions.
    <div class ="tab-container">
      <div class="tab">
        <button class="tablinks" onclick="openTab(event, 'CRPS')">Continuous Ranked Probability Score</button>
        <button class="tablinks" onclick="openTab(event, 'RMSE')">Root Mean Squared Error</button>
        <button class="tablinks" onclick="openTab(event, 'MACE')">Mean Absolute Calibration Error</button>
      </div>

      <div id="CRPS" class="tabcontent">

        <h3>CRPS (lower is better) by dataset and method</h3>
          <table>
            <tr>
              <th>dataset</th>
              <th>N, d<sub>x</sub>, d<sub>y</sub></th>
              <th>Deep ensembles</th>
              <th>NGBost (Gaussian)</th>
              <th>iBUG (XGBoost)</th>
              <th>Quantile regression</th>
              <th>DRF</th>
              <th>Treefuser</th>
              <th>Treefuser (no tuning)</th>
            </tr>
            <tr>
              <td>bike</td>
              <td>17379,12,1</td>
              <td class="highlight">1.61±0.05</td>
              <td>7.15±0.18</td>
              <td>2.21±0.04</td>
              <td>1.85±0.07</td>
              <td>2.15±0.06</td>
              <td>1.60±0.05</td>
              <td>1.64±0.05</td>
            </tr>
            <tr>
              <td>energy</td>
              <td>768, 8, 2</td>
              <td>5.00±0.71</td>
              <td>4.78±0.49</td>
              <td>NA</td>
              <td>NA</td>
              <td>5.43±0.69</td>
              <td class="highlight">3.07±0.40</td>
              <td>3.32±0.48</td>
            </tr>
            <tr>
              <td>kin8nm</td>
              <td>8192, 8, 1</td>
              <td class="highlight">3.59±0.12</td>
              <td>9.48±0.29</td>
              <td>7.14±0.18</td>
              <td>6.63±0.16</td>
              <td>9.44±0.20</td>
              <td>5.89±0.14</td>
              <td>5.88±0.17</td>
            </tr>
            <tr>
              <td>movies</td>
              <td>7415, 9, 1</td>
              <td class="highlight">2.94±0.35</td>
              <td>X</td>
              <td>3.18±0.29</td>
              <td>7.90±0.68</td>
              <td>5.57±0.61</td>
              <td>2.68±0.31</td>
              <td>2.69±0.28</td>
            </tr>
            <tr>
              <td>naval</td>
              <td>11934,17,1</td>
              <td>4.11±0.39</td>
              <td>4.43±0.19</td>
              <td>4.70±0.16</td>
              <td>16.86±2.46</td>
              <td>4.55±0.16</td>
              <td class="highlight">2.02±0.08</td>
              <td>2.46±0.07</td>
            </tr>
            <tr>
              <td>news</td>
              <td>39644,58,1</td>
              <td>2.53±0.27</td>
              <td>X</td>
              <td>3.75±0.43</td>
              <td>2.32±0.17</td>
              <td>1.98±0.17</td>
              <td class="highlight">1.98±0.17</td>
              <td>1.98±0.16</td>
            </tr>
            <tr>
              <td>power</td>
              <td>9568, 4, 1</td>
              <td>2.06±0.10</td>
              <td>2.01±0.13</td>
              <td>1.71±0.09</td>
              <td>5.40±0.12</td>
              <td>1.90±0.11</td>
              <td class="highlight">1.49±0.07</td>
              <td>1.52±0.07</td>
            </tr>
            <tr>
              <td>super.</td>
              <td>21263,81,1</td>
              <td>4.89±0.31</td>
              <td>5.24±0.50</td>
              <td>4.43±0.24</td>
              <td>3.79±0.14</td>
              <td>4.32±0.52</td>
              <td class="highlight">3.52±0.13</td>
              <td>3.60±0.15</td>
            </tr>
            <tr>
              <td>wine</td>
              <td>6497, 12, 1</td>
              <td class="highlight">3.59±0.10</td>
              <td>3.82±0.11</td>
              <td>3.47±0.13</td>
              <td>3.24±0.14</td>
              <td>3.30±0.12</td>
              <td>2.59±0.13</td>
              <td>2.67±0.13</td>
            </tr>
            <tr>
              <td>yacht</td>
              <td>308, 6, 1</td>
              <td>4.86±1.38</td>
              <td>3.67±1.47</td>
              <td>3.17±1.13</td>
              <td>3.53±1.30</td>
            <td>7.73±2.43</td>
            <td>3.11±0.99</td>
            <td class="highlight">3.39±0.97</td>
            </tr>
          </table>

          <p>CRPS (lower is better) by dataset and method. X indicates the method failed to run, and NA that the method is not directly applicable to multivariate outputs. Standard deviations are measured with 10-fold cross-validation. For each dataset, the two best methods are bolded. Treefuser provides the most accurate probabilistic predictions, even with default hyper-parameters (no tuning).</p>
      </div>

      <div id="RMSE" class="tabcontent">
        <h3>RMSE (lower is better) by dataset and method</h3>
        <table>
          <tr>
            <th>dataset</th>
            <th>N, d<sub>x</sub>, d<sub>y</sub></th>
            <th>Deep ensembles</th>
            <th>NGBost (Gaussian)</th>
            <th>iBUG (XGBoost)</th>
            <th>Quantile regression</th>
            <th>DRF</th>
            <th>Treefuser</th>
            <th>Treefuser (no tuning)</th>
          </tr>
          <tr>
            <td>bike</td>
            <td>17379,12,1</td>
            <td>3.70±0.13</td>
            <td>11.52±0.30</td>
            <td>4.16±0.10</td>
            <td>4.63±0.21</td>
            <td>4.86±0.18</td>
            <td class="highlight">3.69±0.14</td>
            <td>3.81±0.15</td>
          </tr>
          <tr>
            <td>energy</td>
            <td>768, 8, 2</td>
            <td>11.34±0.28</td>
            <td>11.41±0.25</td>
            <td>NA</td>
            <td>NA</td>
            <td>13.73±1.69</td>
            <td class="highlight">8.32±1.35</td>
            <td>8.79±1.46</td>
          </tr>
          <tr>
            <td>kin8nm</td>
            <td>8192, 8, 1</td>
            <td class="highlight">0.64±0.02</td>
            <td>1.71±0.06</td>
            <td>1.94±0.06</td>
            <td>1.23±0.14</td>
            <td>1.18±0.04</td>
            <td>1.06±0.03</td>
            <td>1.06±0.02</td>
          </tr>
          <tr>
            <td>movies</td>
            <td>7415, 9, 1</td>
            <td>5.75±1.38</td>
            <td>X</td>
            <td>4.87±0.80</td>
            <td>49.93±0.07</td>
            <td>1.31±0.47</td>
            <td class="highlight">2.71±1.36</td>
            <td>5.17±1.32</td>
          </tr>
          <tr>
            <td>naval</td>
            <td>11934,17,1</td>
            <td>13.31±1.90</td>
            <td>5.50±0.75</td>
            <td>4.10±0.58</td>
            <td>15.05±0.58</td>
            <td>17.37±0.40</td>
            <td class="highlight">7.75±0.41</td>
            <td>9.10±0.39</td>
          </tr>
          <tr>
            <td>news</td>
            <td>39644,58,1</td>
            <td>1.95±2.66</td>
            <td>X</td>
            <td>1.21±0.37</td>
            <td>1.12±0.40</td>
            <td>1.08±0.41</td>
            <td class="highlight">1.10±0.40</td>
            <td>1.09±0.41</td>
          </tr>
          <tr>
            <td>power</td>
            <td>9568, 4, 1</td>
            <td>3.11±0.32</td>
            <td>3.66±0.35</td>
            <td>3.16±0.53</td>
            <td>9.36±0.58</td>
            <td>3.65±0.35</td>
            <td class="highlight">2.93±0.30</td>
            <td>3.02±0.30</td>
          </tr>
          <tr>
            <td>super.</td>
            <td>21263,81,1</td>
            <td>11.28±0.74</td>
            <td>11.25±0.87</td>
            <td>9.53±0.32</td>
            <td>9.06±0.58</td>
            <td>3.87±0.56</td>
            <td class="highlight">3.50±0.70</td>
            <td>4.87±0.28</td>
          </tr>
          <tr>
            <td>wine</td>
            <td>6497, 12, 1</td>
            <td>1.56±0.17</td>
            <td>6.85±0.18</td>
            <td>6.83±0.28</td>
            <td>6.30±0.28</td>
            <td>8.24±0.21</td>
            <td class="highlight">5.88±0.17</td>
            <td>5.98±0.15</td>
          </tr>
          <tr>
            <td>yacht</td>
            <td>308, 6, 1</td>
            <td>1.06±0.46</td>
            <td>0.85±0.13</td>
            <td>0.67±0.26</td>
            <td>1.28±0.79</td>
            <td>6.34±0.01</td>
            <td class="highlight">2.01±0.08</td>
            <td>2.08±0.09</td>
          </tr>
        </table>
        <p>RMSE (lower is better) by dataset and method. X indicates the method failed to run, and NA that the method is not directly applicable to multivariate outputs. Standard deviations are measured with 10-fold cross-validation. For each dataset, the two best methods are bolded. Treefuser provides the most accurate probabilistic predictions, even with default hyper-parameters (no tuning).</p>
      </div>

      <div id="MACE" class="tabcontent">
        <h3>MACE (lower is better) by dataset and method</h3>
        <table>
          <tr>
            <th>dataset</th>
            <th>N, d<sub>x</sub>, d<sub>y</sub></th>
            <th>Deep ensembles</th>
            <th>NGBost (Gaussian)</th>
            <th>iBUG (XGBoost)</th>
            <th>Quantile regression</th>
            <th>DRF</th>
            <th>Treefuser</th>
            <th>Treefuser (no tuning)</th>
          </tr>
          <tr>
            <td>bike</td>
            <td>17379,12,1</td>
            <td>2.38±0.97</td>
            <td>17.79±0.68</td>
            <td>7.68±0.89</td>
            <td>2.95±0.29</td>
            <td>3.45±0.43</td>
            <td class="highlight">1.73±0.62</td>
            <td>1.86±0.87</td>
          </tr>
          <tr>
            <td>energy</td>
            <td>768, 8, 2</td>
            <td>8.08±1.41</td>
            <td>5.82±1.74</td>
            <td>NA</td>
            <td>NA</td>
            <td>4.54±0.74</td>
            <td class="highlight">3.11±1.14</td>
            <td>5.33±1.42</td>
          </tr>
          <tr>
            <td>kin8nm</td>
            <td>8192, 8, 1</td>
            <td>2.51±0.50</td>
            <td>2.75±0.11</td>
            <td>3.83±1.56</td>
            <td>4.74±0.93</td>
            <td>3.87±0.56</td>
            <td class="highlight">1.36±1.31</td>
            <td>1.77±0.74</td>
          </tr>
          <tr>
            <td>movies</td>
            <td>7415, 9, 1</td>
            <td>19.26±1.13</td>
            <td>X</td>
            <td>4.73±1.65</td>
            <td>4.57±0.94</td>
            <td>2.87±0.52</td>
            <td class="highlight">1.34±0.31</td>
            <td>1.33±0.16</td>
          </tr>
          <tr>
            <td>naval</td>
            <td>11934,17,1</td>
            <td>5.29±1.68</td>
            <td>2.53±0.00</td>
            <td>3.78±1.56</td>
            <td>4.75±0.43</td>
            <td>3.87±0.56</td>
            <td class="highlight">1.44±1.30</td>
            <td>1.73±0.14</td>
          </tr>
          <tr>
            <td>news</td>
            <td>39644,58,1</td>
            <td>21.53±0.63</td>
            <td>X</td>
            <td>13.57±1.40</td>
            <td>18.96±0.42</td>
            <td>1.14±0.25</td>
            <td class="highlight">3.50±0.70</td>
            <td>4.87±0.28</td>
          </tr>
          <tr>
            <td>power</td>
            <td>9568, 4, 1</td>
            <td>2.52±1.18</td>
            <td>2.53±1.00</td>
            <td>3.83±1.65</td>
            <td>4.75±0.93</td>
            <td>2.87±0.56</td>
            <td class="highlight">1.36±1.31</td>
            <td>1.77±0.74</td>
          </tr>
          <tr>
            <td>super.</td>
            <td>21263,81,1</td>
            <td>3.19±0.13</td>
            <td>2.68±0.15</td>
            <td>3.45±0.77</td>
            <td>4.86±0.90</td>
            <td>22.02±1.13</td>
            <td class="highlight">5.70±0.55</td>
            <td>5.22±0.69</td>
          </tr>
          <tr>
            <td>wine</td>
            <td>6497, 12, 1</td>
            <td>13.25±0.57</td>
            <td>9.28±0.25</td>
            <td>8.45±0.20</td>
            <td>6.28±0.29</td>
            <td>8.34±0.21</td>
            <td class="highlight">2.01±0.08</td>
            <td>2.08±0.09</td>
          </tr>
          <tr>
            <td>yacht</td>
            <td>308, 6, 1</td>
            <td>3.19±0.56</td>
            <td>2.68±0.15</td>
            <td>3.45±0.77</td>
            <td>4.86±0.90</td>
            <td>22.02±1.13</td>
            <td class="highlight">5.70±0.55</td>
            <td>5.22±0.69</td>
          </tr>
        </table>

        <p>MACE (lower is better) by dataset and method. X indicates the method failed to run, and NA that the method is not directly applicable to multivariate outputs. Standard deviations are measured with 10-fold cross-validation. For each dataset, the two best methods are bolded. Treefuser has a competitive calibration error across most datasets.</p>

      </div>
    </div>

    <h3> Usage Examples </h3>

      <div class="cards-container">
        <a href="https://arxiv.org/pdf/2406.07658" class="example-card">
          <img src="imgs/img_avatar.png" alt="Avatar">
          <div class="example-container">
            <h4><b> Optimal Inventory Allocation</b></h4>
            <p>
              We use Treeffuser to model the distribution of demand for products
              in a retail store. This allows us to compute the optimal inventory
              allocation that minimizes the risk of stockouts and waste while maximizing
              profits.
            </p>

          </div>
        </a>
        <a href="https://arxiv.org/pdf/2406.07658" class="example-card">
          <img src="imgs/img_avatar.png" alt="Avatar">
          <div class="example-container">
            <h4><b> Synthetic Data </b></h4>
            <p>
              We demonstrate the effectiveness and flexibility of Treeffuser
              of treeffuser on Synthetic data with multivariate output,
              complex varying multimodality, heavy tails and skewness.
            </p>
          </div>
        </a>

        <a href="https://arxiv.org/pdf/2406.07658" class="example-card">
          <img src="imgs/img_avatar.png" alt="Avatar">
          <div class="example-container">
            <h4><b>Some other example</b></h4>
            <p>
              Lorem ipsum dolor sit amet, consectetur adipiscing
              elit, sed do eiusmod tempor incididunt ut labore et dolore magna aliqua.
            </p>
          </div>
        </a>
    </div>



    <h2>Next steps</h2>
    <p>
      Installing and using Treeffuser is easy and simple.
      Our package is available on PyPI and can be installed with pip.
    </p>

    <pre><code class="language-python">pip install treeffuser</code></pre>

    <p>
      We adhere to the scikit-learn API,
      so you can use Treeffuser as you would any other scikit-learn model.
    </p>
    <div>
    <pre><code class="language-python">from treeffuser import Treeffuser
# Load some data
X_train, X_test, y_train, y_test = ...

model = Treeffuser()
model.fit(X_train, y_train)
samples = model.sample(X_test)

y_samples = model.sample(x, n_samples=100, verbose=True) # y_samples.shape[0] is 100

# Estimate downstream quantities of interest
y_mean = y_samples.mean(axis=0) # conditional mean for each x
y_std = y_samples.std(axis=0) # conditional std for each x</code></pre>
    </div>
    <p>
      We hope you enjoy using Treeffuser!
      Please check out the paper, the documentation, and the code on GitHub
      for more information.
    </p>

    <div class="container my-5">
      <div class="row justify-content-center">
          <div class="col-auto">
              <button class="btn btn-primary btn-lg" type="button">
                  <i class="fas fa-book"></i> Docs
              </button>
          </div>
          <div class="col-auto">
              <button class="btn btn-success btn-lg" type="button">
                  <i class="fas fa-file-alt"></i> Paper
              </button>
          </div>
          <div class="col-auto">
              <button class="btn btn-dark btn-lg" type="button">
                  <i class="fab fa-github"></i> GitHub
              </button>
          </div>
      </div>
  </div>


    <p>Article in progress!</p>
    <!--
    <a class="marker" href="#section-1" id="section-1"><span>1</span></a>
    <h2>A Brief Survey of Techniques</h2>

    <p>Before diving in: if you haven’t encountered t-SNE before, here’s what you need to know about the math behind it.
      The goal is to take a set of points in a high-dimensional space and find a faithful representation of those points
      in a lower-dimensional space, typically the 2D plane. The algorithm is non-linear and adapts to the underlying
      data, performing different transformations on different regions. Those differences can be a major source of
      confusion.</p>
    <p>This is the first paragraph of the article. Test a long&thinsp;&mdash;&thinsp;dash -- here it is.</p>
    <p>Test for owner's possessive. Test for "quoting a passage." And another sentence. Or two. Some flopping fins; for
      diving.</p>
    <aside>Some text in an aside, margin notes, etc...</aside>
    <p>Here's a test of an inline equation <d-math>c = a^2 + b^2</d-math>. Also with configurable katex standards just
      using inline '$' signs: $$x^2$$ And then there's a block equation:</p>
    <d-math block>
      c = \pm \sqrt{ \sum_{i=0}^{n}{a^{222} + b^2}}
    </d-math>
    <p>Math can also be quite involved:</p>
    <d-math block>
      \frac{1}{\Bigl(\sqrt{\phi \sqrt{5}}-\phi\Bigr) e^{\frac25 \pi}} = 1+\frac{e^{-2\pi}} {1+\frac{e^{-4\pi}}
      {1+\frac{e^{-6\pi}} {1+\frac{e^{-8\pi}} {1+\cdots} } } }
    </d-math>
    <a class="marker" href="#section-1.1" id="section-1.1"><span>1.1</span></a>
    <h3>Citations</h3>
    <p>
      <d-slider style="width: 200px;"></d-slider>
    </p>
    <p>We can<d-cite bibtex-key="mercier2011humans"></d-cite> also cite <d-cite
        key="gregor2015draw,mercier2011humans,openai2018charter"></d-cite> external publications. <d-cite
        key="dong2014image,dumoulin2016guide,mordvintsev2015inceptionism"></d-cite>. We should also be testing footnotes
      <d-footnote>This will become a hoverable footnote. This will become a hoverable footnote. This will become a
        hoverable footnote. This will become a hoverable footnote. This will become a hoverable footnote. This will
        become a hoverable footnote. This will become a hoverable footnote. This will become a hoverable footnote.
      </d-footnote>. There are multiple footnotes, and they appear in the appendix<d-footnote>Given I have coded them
        right. Also, here's math in a footnote: <d-math>c = \sum_0^i{x}</d-math>. Also, a citation. Box-ception<d-cite
          key='gregor2015draw'></d-cite>!</d-footnote> as well.</p>
    <a class="marker" href="#section-2" id="section-2"><span>2</span></a>
    <h2>Displaying code snippets</h2>
    <p>Some inline javascript:<d-code language="javascript">var x = 25;</d-code>. And here's a javascript code block.
    </p>
    <d-code block language="javascript">
      var x = 25;
      function(x){
      return x * x;
      }
    </d-code>
    <p>We also support python.</p>
    <d-code block language="python">
      # Python 3: Fibonacci series up to n
      def fib(n):
      a, b = 0, 1
      while a < n: print(a, end=' ' ) a, b=b, a+b </d-code>
        <p>And a table</p>
        <table>
          <thead>
            <tr>
              <th>First</th>
              <th>Second</th>
              <th>Third</th>
            </tr>
          </thead>
          <tbody>
            <tr>
              <td>23</td>
              <td>654</td>
              <td>23</td>
            </tr>
            <tr>
              <td>14</td>
              <td>54</td>
              <td>34</td>
            </tr>
            <tr>
              <td>234</td>
              <td>54</td>
              <td>23</td>
            </tr>
          </tbody>
        </table>
        <d-figure id="last-figure"></d-figure>
        <script>
          const figure = document.querySelector("d-figure#last-figure");
          const initTag = document.createElement("span");
          initTag.textContent = "initialized!"
          figure.appendChild(initTag);
          figure.addEventListener("ready", function () {
            const initTag = figure.querySelector("span");
            initTag.textContent = "ready"
            console.log('ready')
          });
          figure.addEventListener("onscreen", function () {
            const initTag = figure.querySelector("span");
            initTag.textContent = "onscreen"
            console.log('onscreen')
          });
          figure.addEventListener("offscreen", function () {
            const initTag = figure.querySelector("span");
            initTag.textContent = "offscreen!"
            console.log('offscreen')
          });
        </script>
        <p>That's it for the example article!</p>
    -->

  </d-article>




  <d-appendix>

    <h3>Contributions</h3>
    <p>Some text describing who did what.</p>
    <h3>Reviewers</h3>
    <p>Some text with links describing who reviewed the article.</p>

    <d-bibliography src="bibliography.bib"></d-bibliography>
  </d-appendix>

  <distill-footer></distill-footer>






  <!-- and it's easy to individually load additional languages -->
  <script src="js/tabs.js"></script>
  <script src="https://cdnjs.cloudflare.com/ajax/libs/highlight.js/11.9.0/languages/python3.min.js"></script>
  <script>hljs.highlightAll();</script>


  <!-- Deps
  <script src="https://cdn.jsdelivr.net/npm/bootstrap@5.3.3/dist/js/bootstrap.bundle.min.js" integrity="sha384-YvpcrYf0tY3lHB60NNkmXc5s9fDVZLESaAA55NDzOxhy9GkcIdslK1eN7N6jIeHz" crossorigin="anonymous"></script>
  -->
</body><|MERGE_RESOLUTION|>--- conflicted
+++ resolved
@@ -220,59 +220,20 @@
     <div class="feature-table">
       <!-- Example of a feature item -->
       <div class="feature-item">
-<<<<<<< HEAD
-        <div>
+        <div class="feature-header">
           <h4>Extreme flexibility</h4>
-=======
-        <div class="feature-header">
-          <h3>Extreme flexibility</h3>
         </div>
         <div class="feature-body">
->>>>>>> 6aa5cee3
           <p>
             Due to the use of conditional diffusions Treeffuser
             can model, heavy tailed, multimodal, skewed
             and other complex distributions.
-<<<<<<< HEAD
-
-        </div>
-      </div>
-      <div class="feature-item">
-        <div>
-          <h4> Robustness to misspecification</h4>
-          <p>
-            Treeffuser doesn't require any special configuration to
-            work with any distribution <d-math>p(y|x)</d-math>.
-            It fully adapts to the data avoiding the need for
-            assumptions that may not hold in practice.
-=======
->>>>>>> 6aa5cee3
           </p>
         </div>
       </div>
       <div class="feature-item">
-<<<<<<< HEAD
-        <div>
-          <h4>Easy to use</h4>
-          <p>
-            Treeffuser adopts the same API as <code>sklearn</code>
-            and using it is a simple as calling <code>model.fit(X,y)</code>
-            and <code>model.sample(X)</code>.
-          </p>
-        </div>
-      </div>
-      <div class="feature-item">
-        <div>
-          <h4>Designed for tabular data</h4>
-          <p>
-            Treeffuser is built on top <code>LightGBM</code>,
-            a fast and efficient implementation of gradient boosted trees
-            has state of the art performance on tabular data problems.
-          </p>
-        </div>
-=======
       <div class="feature-header">
-        <h3>Robustness to misspecification</h3>
+        <h4>Robustness to misspecification</h4>
       </div>
       <div class="feature-body">
         <p>
@@ -281,33 +242,12 @@
           It fully adapts to the data avoiding the need for
           assumptions that may not hold in practice.
         </p>
->>>>>>> 6aa5cee3
       </div>
     </div>
 
-<<<<<<< HEAD
-      <div class="feature-item">
-        <div>
-          <h4>Multivariate output</h4>
-          <p>
-            Treeffuser supports multivariate output <d-math> y</d-math>, allowing for the
-            modelling of complex correlations between multiple output variables.
-          </p>
-        </div>
-      </div>
-      <div class="feature-item">
-        <div>
-          <h4>Support for missing data and categorical values</h4>
-          <p>
-            Treeffuser natively implements
-            principled methods for handling missing data
-            at training and inference time, making it easy to use in practice
-            and robust to real world data.
-          </p>
-=======
     <div class="feature-item">
       <div class="feature-header">
-        <h3>Easy to use</h3>
+        <h4>Easy to use</h4>
       </div>
       <div class="feature-body">
         <p>
@@ -317,14 +257,11 @@
         </p>
       </div>
     </div>
->>>>>>> 6aa5cee3
 
     <div class="feature-item">
       <div class="feature-header">
-        <h3>Designed for tabular data</h3>
-      </div>
-<<<<<<< HEAD
-=======
+        <h4>Designed for tabular data</h4>
+      </div>
       <div class="feature-body">
     <p>
       Treeffuser is built on top <code>LightGBM</code>,
@@ -336,7 +273,7 @@
 
 <div class="feature-item">
   <div class="feature-header">
-    <h3>Multivariate output</h3>
+    <h4>Multivariate output</h4>
   </div>
   <div class="feature-body">
     <p>
@@ -348,7 +285,7 @@
 
 <div class="feature-item">
   <div class="feature-header">
-    <h3>Support for missing data and categorical values</h3>
+    <h4>Support for missing data and categorical values</h4>
   </div>
   <div class="feature-body">
     <p>
@@ -360,7 +297,6 @@
   </div>
 </div>
       <!-- Additional feature items would follow the same pattern -->
->>>>>>> 6aa5cee3
     </div>
 
 
